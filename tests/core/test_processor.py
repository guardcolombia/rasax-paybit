--- conflicted
+++ resolved
@@ -67,44 +67,26 @@
     assert parsed["entities"][0]["entity"] == "name"
 
 
+@pytest.mark.filterwarnings(
+        "ignore: "
+        "Interpreter parsed an intent 'love' that is not defined in the domain."
+        ":UserWarning"
+    )
 async def test_log_unseen_intent(default_processor: MessageProcessor):
-<<<<<<< HEAD
-    message = UserMessage('/love{"name": "RASA"}')
+    message = UserMessage("/love")
     parsed = await default_processor._parse_message(message)
-    with pytest.warns(UserWarning) as record:
-        default_processor._log_unseen_intent(parsed)
-    assert len(record) == 1
-    assert "Interpreter parsed an intent" in record[0].message.args[0]
-
-
-async def test_log_unseen_enitites(default_processor: MessageProcessor):
-    message = UserMessage('/love{"test_entity": "RASA"}')
+    default_processor._log_unseen_features(parsed)
+
+
+@pytest.mark.filterwarnings(
+        "ignore: "
+        "Interpreter parsed an entity 'test_entity' that is not defined in the domain."
+        ":UserWarning"
+    )
+async def test_log_unseen_entity(default_processor: MessageProcessor):
+    message = UserMessage('/greet{"test_entity": "RASA"}')
     parsed = await default_processor._parse_message(message)
-    with pytest.warns(UserWarning) as record:
-        default_processor._log_unseen_enitites(parsed)
-    assert len(record) == 1
-    assert "Interpreter parsed an entity" in record[0].message.args[0]
-=======
-    test_logger = logging.getLogger("rasa.core.processor")
-    with patch.object(test_logger, "warning") as mock_warning:
-        message = UserMessage("/love")
-        parsed = await default_processor._parse_message(message)
-        default_processor._log_unseen_features(parsed)
-        mock_warning.assert_called_with(
-            "Interpreter parsed an intent 'love' that is not defined in the domain."
-        )
-
-
-async def test_log_unseen_entity(default_processor: MessageProcessor):
-    test_logger = logging.getLogger("rasa.core.processor")
-    with patch.object(test_logger, "warning") as mock_warning:
-        message = UserMessage('/greet{"test_entity": "RASA"}')
-        parsed = await default_processor._parse_message(message)
-        default_processor._log_unseen_features(parsed)
-        mock_warning.assert_called_with(
-            "Interpreter parsed an entity 'test_entity' that is not defined in the domain."
-        )
->>>>>>> f7d5dfa2
+    default_processor._log_unseen_features(parsed)
 
 
 async def test_http_parsing():
