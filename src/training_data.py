# -*- coding: utf-8 -*-

import codecs
import json
import re
import warnings
from itertools import groupby

from rasa_nlu import util


class TrainingData(object):
    def __init__(self, resource_name, backend, language_name):
        self.intent_examples = []
        self.entity_examples = []
        self.resource_name = resource_name
        self.files = self.resolve_data_files(resource_name)
        self.fformat = self.guess_format(self.files)
        self.tokenizer = None
        self.language_name = language_name
        self.min_examples_per_intent = 2
        self.min_examples_per_entity = 2

        if backend in ['mitie', 'mitie_sklearn']:
            from rasa_nlu.tokenizers.mitie_tokenizer import MITIETokenizer
            self.tokenizer = MITIETokenizer()
        elif backend in ['spacy_sklearn']:
            from rasa_nlu.tokenizers.spacy_tokenizer import SpacyTokenizer
            self.tokenizer = SpacyTokenizer(language_name)
        else:
            from rasa_nlu.tokenizers.whitespace_tokenizer import WhitespaceTokenizer
            self.tokenizer = WhitespaceTokenizer()
            warnings.warn(
                "backend not recognised by TrainingData : defaulting to tokenizing by splitting on whitespace")

        if self.fformat == 'luis':
            self.load_luis_data(self.files[0])
        elif self.fformat == 'wit':
            self.load_wit_data(self.files[0])
        elif self.fformat == 'api':
            self.load_api_data(self.files)
        elif self.fformat == 'rasa_nlu':
            self.load_data(self.files[0])
        else:
            raise ValueError("unknown training file format : {0}".format(self.fformat))

        self.validate()

    def resolve_data_files(self, resource_name):
        try:
            return util.recursively_find_files(resource_name)
        except ValueError, e:
            raise ValueError("Invalid training data file / folder specified. " + e.message)

    def as_json(self, **kwargs):
        return json.dumps({
            "rasa_nlu_data": {
                "intent_examples": self.intent_examples,
                "entity_examples": self.entity_examples
            }
        }, **kwargs)

    def guess_format(self, files):
        for filename in files:
            filedata = json.loads(codecs.open(filename, encoding='utf-8').read())
            if "data" in filedata and type(filedata.get("data")) is list:
                return 'wit'
            elif "luis_schema_version" in filedata:
                return 'luis'
            elif "userSays" in filedata:
                return 'api'
            elif "rasa_nlu_data" in filedata:
                return 'rasa_nlu'

        return 'unk'

    def load_wit_data(self, filename):
        data = json.loads(codecs.open(filename, encoding='utf-8').read())
        for s in data["data"]:
            entities = s.get("entities")
            if entities is None:
                continue
            text = s.get("text")
            intents = [e["value"] for e in entities if e["entity"] == 'intent']
            intent = intents[0] if intents else 'None'

            entities = [e for e in entities if ("start" in e and "end" in e)]
            for e in entities:
                e["value"] = e["value"][1:-1]

            self.intent_examples.append({"text": text, "intent": intent})
            self.entity_examples.append({"text": text, "intent": intent, "entities": entities})

    def load_luis_data(self, filename):
        warnings.warn(
            """LUIS data may not always be correctly imported because entity locations are specified by tokens.
            If you use a tokenizer which behaves differently from LUIS's your entities might not be correct""")
        data = json.loads(codecs.open(filename, encoding='utf-8').read())
        for s in data["utterances"]:
            text = s.get("text")
            tokens = [t for t in self.tokenizer.tokenize(text)]
            intent = s.get("intent")
            entities = []
            for e in s.get("entities") or []:
                i, ii = e["startPos"], e["endPos"] + 1
                _regex = u"\s*".join([re.escape(s) for s in tokens[i:ii]])
                expr = re.compile(_regex)
                m = expr.search(text)
                start, end = m.start(), m.end()
                val = text[start:end]
                entities.append({"entity": e["entity"], "value": val, "start": start, "end": end})

            self.intent_examples.append({"text": text, "intent": intent})
            self.entity_examples.append({"text": text, "intent": intent, "entities": entities})

    def load_api_data(self, files):
        for filename in files:
            data = json.loads(codecs.open(filename, encoding='utf-8').read())
            # get only intents, skip the rest. The property name is the target class
            if "userSays" not in data:
                continue

            intent = data.get("name")
            for s in data["userSays"]:
                text = "".join(map(lambda chunk: chunk["text"], s.get("data")))
                # add entities to each token, if available
                entities = []
                for e in filter(lambda chunk: "alias" in chunk or "meta" in chunk, s.get("data")):
                    start = text.find(e["text"])
                    end = start + len(e["text"])
                    val = text[start:end]
                    entities.append(
                        {"entity": e["alias"] if "alias" in e else e["meta"], "value": val, "start": start, "end": end})

                self.intent_examples.append({"text": text, "intent": intent})
                self.entity_examples.append({"text": text, "intent": intent, "entities": entities})

    def load_data(self, filename):
        data = json.loads(open(filename, 'rb').read())
        common = data['rasa_nlu_data'].get("common_examples", list())
        intent = data['rasa_nlu_data'].get("intent_examples", list())
        entity = data['rasa_nlu_data'].get("entity_examples", list())

        self.intent_examples = intent + common
        self.entity_examples = entity + common

    def validate(self):
        examples = sorted(self.intent_examples, key=lambda e: e["intent"])
        intentgroups = []
        for intent, group in groupby(examples, lambda e: e["intent"]):
            size = len(list(group))
            if size < self.min_examples_per_intent:
                template = u"intent {0} has only {1} training examples! minimum is {2}, training may fail."
                warnings.warn(template.format(intent, size, self.min_examples_per_intent))

        entitygroups = []
        examples = sorted([e for ex in self.entity_examples for e in ex["entities"]], key=lambda e: e["entity"])
        for entity, group in groupby(examples, lambda e: e["entity"]):
            size = len(list(group))
            if size < self.min_examples_per_entity:
<<<<<<< HEAD
                template = "entity {0} has only {1} training examples! minimum is {2}, training may fail."
                warnings.warn(template.format(entity, size, self.min_examples_per_entity))

        for example in self.entity_examples:
            text = example["text"]
            text_tokens = self.tokenizer.tokenize(text)
            for ent in example["entities"]:
                ent_tokens = self.tokenizer.tokenize(text[ent["start"]:ent["end"]])
                for token in ent_tokens:
                    if token not in text_tokens:
                        warnings.warn(
                            "token {0} does not appear in tokenized sentence {1}.".format(token, text_tokens) +
                            "Entities must span whole tokens.")
=======
                template = u"entity {0} has only {1} training examples! minimum is {2}, training may fail."
                warnings.warn(template.format(entity, size, self.min_examples_per_entity))
>>>>>>> eafed896
<|MERGE_RESOLUTION|>--- conflicted
+++ resolved
@@ -158,8 +158,7 @@
         for entity, group in groupby(examples, lambda e: e["entity"]):
             size = len(list(group))
             if size < self.min_examples_per_entity:
-<<<<<<< HEAD
-                template = "entity {0} has only {1} training examples! minimum is {2}, training may fail."
+                template = u"entity {0} has only {1} training examples! minimum is {2}, training may fail."
                 warnings.warn(template.format(entity, size, self.min_examples_per_entity))
 
         for example in self.entity_examples:
@@ -171,8 +170,4 @@
                     if token not in text_tokens:
                         warnings.warn(
                             "token {0} does not appear in tokenized sentence {1}.".format(token, text_tokens) +
-                            "Entities must span whole tokens.")
-=======
-                template = u"entity {0} has only {1} training examples! minimum is {2}, training may fail."
-                warnings.warn(template.format(entity, size, self.min_examples_per_entity))
->>>>>>> eafed896
+                            "Entities must span whole tokens.")