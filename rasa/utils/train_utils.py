from collections import defaultdict
import logging
import scipy.sparse
import typing
from typing import List, Optional, Text, Dict, Tuple, Union, Generator, Callable, Any
import numpy as np
from tqdm import tqdm
from sklearn.model_selection import train_test_split
import tensorflow as tf
from tensor2tensor.models.transformer import (
    transformer_base,
    transformer_prepare_encoder,
    transformer_encoder,
)
from tensor2tensor.layers.common_attention import large_compatible_negative
from rasa.utils.common import is_logging_disabled


if typing.TYPE_CHECKING:
    from tensor2tensor.utils.hparam import HParams

# avoid warning println on contrib import - remove for tf 2
tf.contrib._warning = None
logger = logging.getLogger(__name__)


# dictionary for all tf session related data
SessionData = Dict[Text, List[np.ndarray]]


def load_tf_config(config: Dict[Text, Any]) -> Optional[tf.compat.v1.ConfigProto]:
    """Prepare `tf.compat.v1.ConfigProto` for training"""
    if config.get("tf_config") is not None:
        return tf.compat.v1.ConfigProto(**config.pop("tf_config"))
    else:
        return None


# noinspection PyPep8Naming
def train_val_split(
    session_data: "SessionData",
    evaluate_on_num_examples: int,
    random_seed: int,
    label_key: Text,
) -> Tuple["SessionData", "SessionData"]:
    """Create random hold out validation set using stratified split."""
    if label_key not in session_data or len(session_data[label_key]) > 1:
        raise ValueError(f"Key '{label_key}' not in SessionData.")

    label_counts = dict(
        zip(*np.unique(session_data[label_key][0], return_counts=True, axis=0))
    )

    check_train_test_sizes(evaluate_on_num_examples, label_counts, session_data)

    counts = np.array([label_counts[label] for label in session_data[label_key][0]])

    multi_values = []
    [
        multi_values.append(v[counts > 1])
        for values in session_data.values()
        for v in values
    ]

    solo_values = []
    [
        solo_values.append(v[counts == 1])
        for values in session_data.values()
        for v in values
    ]

    output_values = train_test_split(
        *multi_values,
        test_size=evaluate_on_num_examples,
        random_state=random_seed,
        stratify=session_data[label_key][0][counts > 1],
    )

    session_data_train, session_data_val = convert_train_test_split(
        output_values, session_data, solo_values
    )

    return session_data_train, session_data_val


def check_train_test_sizes(
    evaluate_on_num_examples: int,
    label_counts: Dict[Any, int],
    session_data: SessionData,
):
    num_examples = get_number_of_examples(session_data)

    if evaluate_on_num_examples >= num_examples - len(label_counts):
        raise ValueError(
            f"Validation set of {evaluate_on_num_examples} is too large. Remaining "
            f"train set should be at least equal to number of classes "
            f"{len(label_counts)}."
        )
    elif evaluate_on_num_examples < len(label_counts):
        raise ValueError(
            f"Validation set of {evaluate_on_num_examples} is too small. It should be "
            "at least equal to number of classes {label_counts}."
        )


def convert_train_test_split(
    output_values: List[Any], session_data: SessionData, solo_values: List[Any]
):
    keys = [k for k in session_data.keys()]

    session_data_train = defaultdict(list)
    session_data_val = defaultdict(list)

    # output_values = x_train, x_val, y_train, y_val, z_train, z_val, etc.
    # order is kept, e.g. same order as session data keys

    # train datasets have an even index
    for i in range(len(session_data)):
        session_data_train[keys[i]].append(
            combine_features(output_values[i * 2], solo_values[i])
        )

    # val datasets have an odd index
    for i in range(len(session_data)):
        session_data_val[keys[i]].append(output_values[(i * 2) + 1])

    return session_data_train, session_data_val


def combine_features(
    feature_1: Union[np.ndarray, scipy.sparse.spmatrix],
    feature_2: Union[np.ndarray, scipy.sparse.spmatrix],
) -> Union[np.ndarray, scipy.sparse.spmatrix]:
    """Concatenate features."""
    if isinstance(feature_1, scipy.sparse.spmatrix) and isinstance(
        feature_2, scipy.sparse.spmatrix
    ):
        if feature_2.shape[0] == 0:
            return feature_1
        if feature_1.shape[0] == 0:
            return feature_2
        return scipy.sparse.vstack([feature_1, feature_2])

    return np.concatenate([feature_1, feature_2])


def shuffle_session_data(session_data: "SessionData") -> "SessionData":
    """Shuffle session data."""
    data_points = get_number_of_examples(session_data)
    ids = np.random.permutation(data_points)
    return session_data_for_ids(session_data, ids)


def session_data_for_ids(session_data: SessionData, ids: np.ndarray):
    """Filter session data by ids."""
    new_session_data = defaultdict(list)
    for k, values in session_data.items():
        for v in values:
            new_session_data[k].append(v[ids])
    return new_session_data


def split_session_data_by_label(
    session_data: "SessionData", label_key: Text, unique_label_ids: "np.ndarray"
) -> List["SessionData"]:
    """Reorganize session data into a list of session data with the same labels."""
    if label_key not in session_data or len(session_data[label_key]) > 1:
        raise ValueError(f"Key '{label_key}' not in SessionData.")

    label_data = []
    for label_id in unique_label_ids:
        ids = session_data[label_key][0] == label_id
        label_data.append(session_data_for_ids(session_data, ids))
    return label_data


# noinspection PyPep8Naming
def balance_session_data(
    session_data: "SessionData", batch_size: int, shuffle: bool, label_key: Text
) -> "SessionData":
    """Mix session data to account for class imbalance.

    This batching strategy puts rare classes approximately in every other batch,
    by repeating them. Mimics stratified batching, but also takes into account
    that more populated classes should appear more often.
    """
    if label_key not in session_data or len(session_data[label_key]) > 1:
        raise ValueError(f"Key '{label_key}' not in SessionData.")

    unique_label_ids, counts_label_ids = np.unique(
        session_data[label_key][0], return_counts=True, axis=0
    )
    num_label_ids = len(unique_label_ids)

    # need to call every time, so that the data is shuffled inside each class
    label_data = split_session_data_by_label(session_data, label_key, unique_label_ids)

    data_idx = [0] * num_label_ids
    num_data_cycles = [0] * num_label_ids
    skipped = [False] * num_label_ids

    new_session_data = defaultdict(list)
    num_examples = get_number_of_examples(session_data)

    while min(num_data_cycles) == 0:
        if shuffle:
            indices_of_labels = np.random.permutation(num_label_ids)
        else:
            indices_of_labels = range(num_label_ids)

        for index in indices_of_labels:
            if num_data_cycles[index] > 0 and not skipped[index]:
                skipped[index] = True
                continue
            else:
                skipped[index] = False

            index_batch_size = (
                int(counts_label_ids[index] / num_examples * batch_size) + 1
            )

            for k, values in label_data[index].items():
                for i, v in enumerate(values):
                    if len(new_session_data[k]) < i + 1:
                        new_session_data[k].append([])
                    new_session_data[k][i].append(
                        v[data_idx[index] : data_idx[index] + index_batch_size]
                    )

            data_idx[index] += index_batch_size
            if data_idx[index] >= counts_label_ids[index]:
                num_data_cycles[index] += 1
                data_idx[index] = 0

            if min(num_data_cycles) > 0:
                break

    final_session_data = defaultdict(list)
    for k, values in new_session_data.items():
        for v in values:
            final_session_data[k].append(np.concatenate(np.array(v)))

    return final_session_data


def get_number_of_examples(session_data: SessionData):
    """Obtain number of examples in session data.
    Raise a ValueError if number of examples differ for different data in session data.
    """
    example_lengths = [v.shape[0] for values in session_data.values() for v in values]

    # check if number of examples is the same for all values
    if not all(length == example_lengths[0] for length in example_lengths):
        raise ValueError(
            f"Number of examples differs for keys '{session_data.keys()}'. Number of "
            f"examples should be the same for all data in session data."
        )

    return example_lengths[0]


def gen_batch(
    session_data: "SessionData",
    batch_size: int,
    label_key: Text,
    batch_strategy: Text = "sequence",
    shuffle: bool = False,
) -> Generator[Tuple, None, None]:
    """Generate batches."""
    if shuffle:
        session_data = shuffle_session_data(session_data)

    if batch_strategy == "balanced":
        session_data = balance_session_data(
            session_data, batch_size, shuffle, label_key
        )

    num_examples = get_number_of_examples(session_data)
    num_batches = num_examples // batch_size + int(num_examples % batch_size > 0)

    for batch_num in range(num_batches):
        start = batch_num * batch_size
        end = start + batch_size

        yield prepare_batch(session_data, start, end)


def prepare_batch(
    session_data: SessionData, start: Optional[int] = None, end: Optional[int] = None
):
    """Slices session data into batch using given start and end value."""
    batch_data = []

    for values in session_data.values():
        # add None for not present values during processing
        if not values:
            batch_data.append(None)
            continue

        for v in values:
            if start is not None and end is not None:
                _data = v[start:end]
            elif start is not None:
                _data = v[start:]
            elif end is not None:
                _data = v[:end]
            else:
                _data = v[:]

            if isinstance(_data[0], scipy.sparse.spmatrix):
                batch_data = batch_data + scipy_matrix_to_values(_data)
            else:
                batch_data.append(pad_data(_data))

    # len of batch_data is equal to the number of keys in session data
    return tuple(batch_data)


def scipy_matrix_to_values(array_of_sparse: np.ndarray) -> List[np.ndarray]:
    """Convert a scipy matrix into inidces, data, and shape."""
    seq_len = max([x.shape[0] for x in array_of_sparse])
    if not isinstance(array_of_sparse[0], scipy.sparse.coo_matrix):
        coo = [x.tocoo() for x in array_of_sparse]
    else:
        coo = array_of_sparse
    data = [v for x in array_of_sparse for v in x.data]

    indices = [
        ids for i, x in enumerate(coo) for ids in zip([i] * len(x.row), x.row, x.col)
    ]
    shape = (len(array_of_sparse), seq_len, array_of_sparse[0].shape[-1])

    return [
        np.array(indices).astype(np.int64),
        np.array(data).astype(np.float64),
        np.array(shape).astype(np.int64),
    ]


<<<<<<< HEAD
def sparse_to_dense(
    data: Union[np.ndarray, List[scipy.sparse.spmatrix]], dtype=np.int32, use_zero=False
):
    if isinstance(data[0], scipy.sparse.spmatrix):
        return np.stack([e.toarray() for e in data])

    data_size = len(data)
    max_seq_len = max([x.shape[0] for x in data])
    feature_len = max([x.shape[-1] for x in data])

    if use_zero:
        data_dense = np.zeros([data_size, max_seq_len, feature_len], dtype=dtype)
    else:
        data_dense = np.ones([data_size, max_seq_len, feature_len], dtype=dtype) * -1

    for i in range(data_size):
        data_dense[i, : data[i].shape[0], :] = data[i]

    return data_dense
=======
def values_to_sparse_tensor(
    indices: np.ndarray, data: np.ndarray, shape: Union[np.ndarray, List]
) -> tf.SparseTensor:
    """Create a Sparse Tensor from given indices, data, and shape."""
    return tf.SparseTensor(indices, data, shape)


def pad_data(data: np.ndarray, feature_len: Optional[int] = None) -> np.ndarray:
    """
    Pad data of different lengths.
    Data is padded with zeros. Zeros are added to the beginning of data.
    """
    if data[0].ndim == 0:
        return data

    data_size = len(data)
    if feature_len is None:
        feature_len = max([x.shape[-1] for x in data])

    if data[0].ndim == 1:
        data_padded = np.zeros([data_size, feature_len], dtype=data[0].dtype)
        for i in range(data_size):
            data_padded[i, : data[i].shape[0]] = data[i]
    else:
        max_seq_len = max([x.shape[0] for x in data])
        data_padded = np.zeros(
            [data_size, max_seq_len, feature_len], dtype=data[0].dtype
        )
        for i in range(data_size):
            data_padded[i, : data[i].shape[0], :] = data[i]

    return data_padded.astype(np.float64)


def batch_to_session_data(
    batch: Union[Tuple[np.ndarray], Tuple[tf.Tensor]], session_data: SessionData
):
    """
    Batch contains any number of batch data. The order is equal to the
    key-value pairs in session data. As sparse data were converted into indices, data,
    shape before, this methods converts them into sparse tensors. Dense data is
    kept.
    """
    batch_data = defaultdict(list)
    idx = 0

    for k, values in session_data.items():
        for v in values:
            if isinstance(v[0], scipy.sparse.spmatrix):
                # explicitly substitute last dimension in shape with known static value
                batch_data[k].append(
                    values_to_sparse_tensor(
                        batch[idx],
                        batch[idx + 1],
                        [batch[idx + 2][0], batch[idx + 2][1], v[0].shape[-1]],
                    )
                )
                idx += 3
            else:
                batch_data[k].append(batch[idx])
                idx += 1

    return batch_data
>>>>>>> ad8695ad


# noinspection PyPep8Naming
def create_tf_dataset(
    session_data: "SessionData",
    batch_size: Union["tf.Tensor", int],
    label_key: Text,
    batch_strategy: Text = "sequence",
    shuffle: bool = False,
) -> "tf.data.Dataset":
    """Create tf dataset."""

    shapes, types = get_shapes_types(session_data)

    return tf.data.Dataset.from_generator(
        lambda batch_size_: gen_batch(
            session_data, batch_size_, label_key, batch_strategy, shuffle
        ),
        output_types=types,
        output_shapes=shapes,
        args=([batch_size]),
    )


def get_shapes_types(session_data: SessionData) -> Tuple:
    """Extract shapes and types from session data."""
    types = []
    shapes = []

    def append_shape(v: np.ndarray):
        if isinstance(v[0], scipy.sparse.spmatrix):
            # scipy matrix is converted into indices, data, shape
            shapes.append((None, v[0].ndim + 1))
            shapes.append((None))
            shapes.append((v[0].ndim + 1))
        elif v[0].ndim == 0:
            shapes.append((None))
        elif v[0].ndim == 1:
            shapes.append((None, v[0].shape[-1]))
        else:
            shapes.append((None, None, v[0].shape[-1]))

    def append_type(v: np.ndarray):
        if isinstance(v[0], scipy.sparse.spmatrix):
            # scipy matrix is converted into indices, data, shape
            types.append(tf.int64)
            types.append(tf.float64)
            types.append(tf.int64)
        else:
            types.append(v[0].dtype)

    for values in session_data.values():
        for v in values:
            append_shape(v)
            append_type(v)

    return tuple(shapes), tuple(types)


def create_iterator_init_datasets(
    session_data: "SessionData",
    eval_session_data: "SessionData",
    batch_size: Union["tf.Tensor", int],
    batch_strategy: Text,
    label_key: Text,
) -> Tuple["tf.data.Iterator", "tf.Operation", "tf.Operation"]:
    """Create iterator and init datasets."""

    train_dataset = create_tf_dataset(
        session_data,
        batch_size,
        label_key=label_key,
        batch_strategy=batch_strategy,
        shuffle=True,
    )

    iterator = tf.data.Iterator.from_structure(
        train_dataset.output_types, train_dataset.output_shapes
    )

    train_init_op = iterator.make_initializer(train_dataset)

    if eval_session_data is not None:
        eval_init_op = iterator.make_initializer(
            create_tf_dataset(eval_session_data, batch_size, label_key=label_key)
        )
    else:
        eval_init_op = None

    return iterator, train_init_op, eval_init_op


# noinspection PyPep8Naming
def create_tf_fnn(
    x_in: "tf.Tensor",
    layer_sizes: List[int],
    droprate: float,
    C2: float,
    is_training: "tf.Tensor",
    layer_name_suffix: Text,
    activation: Optional[Callable] = tf.nn.relu,
    use_bias: bool = True,
    kernel_initializer: Optional["tf.keras.initializers.Initializer"] = None,
) -> "tf.Tensor":
    """Create nn with hidden layers and name suffix."""

    reg = tf.contrib.layers.l2_regularizer(C2)
    x = tf.nn.relu(x_in)
    for i, layer_size in enumerate(layer_sizes):
        x = tf.layers.dense(
            inputs=x,
            units=layer_size,
            activation=activation,
            use_bias=use_bias,
            kernel_initializer=kernel_initializer,
            kernel_regularizer=reg,
            name=f"hidden_layer_{layer_name_suffix}_{i}",
            reuse=tf.AUTO_REUSE,
        )
        x = tf.layers.dropout(x, rate=droprate, training=is_training)
    return x


def tf_normalize_if_cosine(x: "tf.Tensor", similarity_type: Text) -> "tf.Tensor":
    """Normalize embedding if similarity type is cosine."""

    if similarity_type == "cosine":
        return tf.nn.l2_normalize(x, -1)
    elif similarity_type == "inner":
        return x
    else:
        raise ValueError(
            "Wrong similarity type '{}', "
            "should be 'cosine' or 'inner'"
            "".format(similarity_type)
        )


# noinspection PyPep8Naming
def create_tf_embed(
    x: "tf.Tensor",
    embed_dim: int,
    C2: float,
    similarity_type: Text,
    layer_name_suffix: Text,
) -> "tf.Tensor":
    """Create dense embedding layer with a name."""

    reg = tf.contrib.layers.l2_regularizer(C2)
    embed_x = tf.layers.dense(
        inputs=x,
        units=embed_dim,
        activation=None,
        kernel_regularizer=reg,
        name=f"embed_layer_{layer_name_suffix}",
        reuse=tf.AUTO_REUSE,
    )
    # normalize embedding vectors for cosine similarity
    return tf_normalize_if_cosine(embed_x, similarity_type)


def create_t2t_hparams(
    num_transformer_layers: int,
    transformer_size: int,
    num_heads: int,
    droprate: float,
    pos_encoding: Text,
    max_seq_length: int,
    is_training: "tf.Tensor",
    unidirectional_encoder: bool = True,
) -> "HParams":
    """Create parameters for t2t transformer."""

    hparams = transformer_base()

    hparams.num_hidden_layers = num_transformer_layers
    hparams.hidden_size = transformer_size
    # it seems to be factor of 4 for transformer architectures in t2t
    hparams.filter_size = hparams.hidden_size * 4
    hparams.num_heads = num_heads
    hparams.relu_dropout = droprate
    hparams.pos = pos_encoding

    hparams.max_length = max_seq_length

    hparams.unidirectional_encoder = unidirectional_encoder

    hparams.self_attention_type = "dot_product_relative_v2"
    hparams.max_relative_position = 5
    hparams.add_relative_to_values = True

    # When not in training mode, set all forms of dropout to zero.
    for key, value in hparams.values().items():
        if key.endswith("dropout") or key == "label_smoothing":
            setattr(hparams, key, value * tf.cast(is_training, tf.float32))

    return hparams


# noinspection PyUnresolvedReferences
# noinspection PyPep8Naming
def create_t2t_transformer_encoder(
    x_in: "tf.Tensor",
    mask: "tf.Tensor",
    attention_weights: Dict[Text, "tf.Tensor"],
    hparams: "HParams",
    C2: float,
    is_training: "tf.Tensor",
) -> "tf.Tensor":
    """Create t2t transformer encoder."""

    with tf.variable_scope("transformer", reuse=tf.AUTO_REUSE):
        x = create_tf_fnn(
            x_in,
            [hparams.hidden_size],
            hparams.layer_prepostprocess_dropout,
            C2,
            is_training,
            layer_name_suffix="pre_embed",
            activation=None,
            use_bias=False,
            kernel_initializer=tf.random_normal_initializer(
                0.0, hparams.hidden_size ** -0.5
            ),
        )
        if hparams.multiply_embedding_mode == "sqrt_depth":
            x *= hparams.hidden_size ** 0.5

        x *= tf.expand_dims(mask, -1)
        (
            x,
            self_attention_bias,
            encoder_decoder_attention_bias,
        ) = transformer_prepare_encoder(x, None, hparams)

        x *= tf.expand_dims(mask, -1)

        x = tf.nn.dropout(x, 1.0 - hparams.layer_prepostprocess_dropout)

        attn_bias_for_padding = None
        # Otherwise the encoder will just use encoder_self_attention_bias.
        if hparams.unidirectional_encoder:
            attn_bias_for_padding = encoder_decoder_attention_bias

        x = transformer_encoder(
            x,
            self_attention_bias,
            hparams,
            nonpadding=mask,
            save_weights_to=attention_weights,
            attn_bias_for_padding=attn_bias_for_padding,
        )

        x *= tf.expand_dims(mask, -1)

        return tf.nn.dropout(tf.nn.relu(x), 1.0 - hparams.layer_prepostprocess_dropout)


def _tf_make_flat(x: "tf.Tensor") -> "tf.Tensor":
    """Make tensor 2D."""

    return tf.reshape(x, (-1, x.shape[-1]))


def _tf_sample_neg(
    batch_size: "tf.Tensor", all_bs: "tf.Tensor", neg_ids: "tf.Tensor"
) -> "tf.Tensor":
    """Sample negative examples for given indices"""

    tiled_all_bs = tf.tile(tf.expand_dims(all_bs, 0), (batch_size, 1, 1))

    return tf.batch_gather(tiled_all_bs, neg_ids)


def _tf_calc_iou_mask(
    pos_b: "tf.Tensor", all_bs: "tf.Tensor", neg_ids: "tf.Tensor"
) -> "tf.Tensor":
    """Calculate IOU mask for given indices"""
    pos_b_in_flat = tf.expand_dims(pos_b, -2)
    neg_b_in_flat = _tf_sample_neg(tf.shape(pos_b)[0], all_bs, neg_ids)

    return tf.cast(
        tf.reduce_all(tf.equal(neg_b_in_flat, pos_b_in_flat), axis=-1),
        pos_b_in_flat.dtype,
    )

    # intersection_b_in_flat = tf.minimum(neg_b_in_flat, pos_b_in_flat)
    # union_b_in_flat = tf.maximum(neg_b_in_flat, pos_b_in_flat)
    #
    # iou = tf.reduce_sum(intersection_b_in_flat, -1) / tf.reduce_sum(union_b_in_flat, -1)
    # return 1.0 - tf.nn.relu(tf.sign(1.0 - iou))


def _tf_get_negs(
    all_embed: "tf.Tensor", all_raw: "tf.Tensor", raw_pos: "tf.Tensor", num_neg: int
) -> Tuple["tf.Tensor", "tf.Tensor"]:
    """Get negative examples from given tensor."""

    if len(raw_pos.shape) == 3:
        batch_size = tf.shape(raw_pos)[0]
        seq_length = tf.shape(raw_pos)[1]
    else:  # len(raw_pos.shape) == 2
        batch_size = tf.shape(raw_pos)[0]
        seq_length = 1

    raw_flat = _tf_make_flat(raw_pos)

    total_candidates = tf.shape(all_embed)[0]

    all_indices = tf.tile(
        tf.expand_dims(tf.range(0, total_candidates, 1), 0),
        (batch_size * seq_length, 1),
    )
    shuffled_indices = tf.transpose(
        tf.random.shuffle(tf.transpose(all_indices, (1, 0))), (1, 0)
    )
    neg_ids = shuffled_indices[:, :num_neg]

    bad_negs = _tf_calc_iou_mask(raw_flat, all_raw, neg_ids)
    if len(raw_pos.shape) == 3:
        bad_negs = tf.reshape(bad_negs, (batch_size, seq_length, -1))

    neg_embed = _tf_sample_neg(batch_size * seq_length, all_embed, neg_ids)
    if len(raw_pos.shape) == 3:
        neg_embed = tf.reshape(
            neg_embed, (batch_size, seq_length, -1, all_embed.shape[-1])
        )

    return neg_embed, bad_negs


def sample_negatives(
    a_embed: "tf.Tensor",
    b_embed: "tf.Tensor",
    b_raw: "tf.Tensor",
    all_b_embed: "tf.Tensor",
    all_b_raw: "tf.Tensor",
    num_neg: int,
) -> Tuple[
    "tf.Tensor", "tf.Tensor", "tf.Tensor", "tf.Tensor", "tf.Tensor", "tf.Tensor"
]:
    """Sample negative examples."""

    neg_dial_embed, dial_bad_negs = _tf_get_negs(
        _tf_make_flat(a_embed), _tf_make_flat(b_raw), b_raw, num_neg
    )

    neg_bot_embed, bot_bad_negs = _tf_get_negs(all_b_embed, all_b_raw, b_raw, num_neg)
    return (
        tf.expand_dims(a_embed, -2),
        tf.expand_dims(b_embed, -2),
        neg_dial_embed,
        neg_bot_embed,
        dial_bad_negs,
        bot_bad_negs,
    )


def tf_dense_layer_for_sparse(
    inputs: tf.SparseTensor,
    units: int,
    name: Text,
    C2: float,
    activation: Optional[Callable] = tf.nn.relu,
    use_bias: bool = True,
) -> tf.Tensor:
    """Idea from
    https://medium.com/dailymotion/how-to-design-deep-learning-models-with-sparse-inputs-in-tensorflow-keras-fd5e754abec1
    """

    if not isinstance(inputs, tf.SparseTensor):
        raise

    with tf.variable_scope("dense_layer_for_sparse_" + name, reuse=tf.AUTO_REUSE):
        kernel_regularizer = tf.contrib.layers.l2_regularizer(C2)
        kernel = tf.get_variable(
            "kernel",
            shape=[inputs.shape[-1], units],
            dtype=inputs.dtype,
            regularizer=kernel_regularizer,
        )
        bias = tf.get_variable("bias", shape=[units], dtype=inputs.dtype)

        # outputs will be 2D
        outputs = tf.sparse.matmul(
            tf.sparse.reshape(inputs, [-1, tf.shape(inputs)[-1]]), kernel
        )
        # outputs = tf.matmul(
        #     tf.reshape(tf.sparse.to_dense(inputs, validate_indices=False), [-1, tf.shape(inputs)[-1]]), kernel, a_is_sparse=True
        # )

        if len(inputs.shape) == 3:
            # reshape back
            outputs = tf.reshape(
                outputs, (tf.shape(inputs)[0], tf.shape(inputs)[1], -1)
            )

        if use_bias:
            outputs = tf.nn.bias_add(outputs, bias)

    if activation is None:
        return outputs

    return activation(outputs)


def tf_raw_sim(
    a: "tf.Tensor", b: "tf.Tensor", mask: Optional["tf.Tensor"]
) -> "tf.Tensor":
    """Calculate similarity between given tensors."""

    sim = tf.reduce_sum(a * b, -1)
    if mask is not None:
        sim *= tf.expand_dims(mask, 2)

    return sim


def tf_sim(
    pos_dial_embed: "tf.Tensor",
    pos_bot_embed: "tf.Tensor",
    neg_dial_embed: "tf.Tensor",
    neg_bot_embed: "tf.Tensor",
    dial_bad_negs: "tf.Tensor",
    bot_bad_negs: "tf.Tensor",
    mask: Optional["tf.Tensor"],
) -> Tuple["tf.Tensor", "tf.Tensor", "tf.Tensor", "tf.Tensor", "tf.Tensor"]:
    """Define similarity."""

    # calculate similarity with several
    # embedded actions for the loss
    neg_inf = large_compatible_negative(pos_dial_embed.dtype)

    sim_pos = tf_raw_sim(pos_dial_embed, pos_bot_embed, mask)
    sim_neg = tf_raw_sim(pos_dial_embed, neg_bot_embed, mask) + neg_inf * bot_bad_negs
    sim_neg_bot_bot = (
        tf_raw_sim(pos_bot_embed, neg_bot_embed, mask) + neg_inf * bot_bad_negs
    )
    sim_neg_dial_dial = (
        tf_raw_sim(pos_dial_embed, neg_dial_embed, mask) + neg_inf * dial_bad_negs
    )
    sim_neg_bot_dial = (
        tf_raw_sim(pos_bot_embed, neg_dial_embed, mask) + neg_inf * dial_bad_negs
    )

    # output similarities between user input and bot actions
    # and similarities between bot actions and similarities between user inputs
    return sim_pos, sim_neg, sim_neg_bot_bot, sim_neg_dial_dial, sim_neg_bot_dial


def tf_calc_accuracy(sim_pos: "tf.Tensor", sim_neg: "tf.Tensor") -> "tf.Tensor":
    """Calculate accuracy"""

    max_all_sim = tf.reduce_max(tf.concat([sim_pos, sim_neg], -1), -1)
    return tf.reduce_mean(
        tf.cast(tf.math.equal(max_all_sim, tf.squeeze(sim_pos, -1)), tf.float32)
    )


# noinspection PyPep8Naming
def tf_loss_margin(
    sim_pos: "tf.Tensor",
    sim_neg: "tf.Tensor",
    sim_neg_bot_bot: "tf.Tensor",
    sim_neg_dial_dial: "tf.Tensor",
    sim_neg_bot_dial: "tf.Tensor",
    mask: Optional["tf.Tensor"],
    mu_pos: float,
    mu_neg: float,
    use_max_sim_neg: bool,
    C_emb: float,
) -> "tf.Tensor":
    """Define max margin loss."""

    # loss for maximizing similarity with correct action
    loss = tf.maximum(0.0, mu_pos - tf.squeeze(sim_pos, -1))

    # loss for minimizing similarity with `num_neg` incorrect actions
    if use_max_sim_neg:
        # minimize only maximum similarity over incorrect actions
        max_sim_neg = tf.reduce_max(sim_neg, -1)
        loss += tf.maximum(0.0, mu_neg + max_sim_neg)
    else:
        # minimize all similarities with incorrect actions
        max_margin = tf.maximum(0.0, mu_neg + sim_neg)
        loss += tf.reduce_sum(max_margin, -1)

    # penalize max similarity between pos bot and neg bot embeddings
    max_sim_neg_bot = tf.maximum(0.0, tf.reduce_max(sim_neg_bot_bot, -1))
    loss += max_sim_neg_bot * C_emb

    # penalize max similarity between pos dial and neg dial embeddings
    max_sim_neg_dial = tf.maximum(0.0, tf.reduce_max(sim_neg_dial_dial, -1))
    loss += max_sim_neg_dial * C_emb

    # penalize max similarity between pos bot and neg dial embeddings
    max_sim_neg_dial = tf.maximum(0.0, tf.reduce_max(sim_neg_bot_dial, -1))
    loss += max_sim_neg_dial * C_emb

    if mask is not None:
        # mask loss for different length sequences
        loss *= mask
        # average the loss over sequence length
        loss = tf.reduce_sum(loss, -1) / tf.reduce_sum(mask, 1)

    # average the loss over the batch
    loss = tf.reduce_mean(loss)

    # add regularization losses
    loss += tf.losses.get_regularization_loss()

    return loss


def tf_loss_softmax(
    sim_pos: "tf.Tensor",
    sim_neg: "tf.Tensor",
    sim_neg_bot_bot: "tf.Tensor",
    sim_neg_dial_dial: "tf.Tensor",
    sim_neg_bot_dial: "tf.Tensor",
    mask: Optional["tf.Tensor"],
    scale_loss: bool,
) -> "tf.Tensor":
    """Define softmax loss."""

    logits = tf.concat(
        [sim_pos, sim_neg, sim_neg_bot_bot, sim_neg_dial_dial, sim_neg_bot_dial], -1
    )

    # create labels for softmax
    if len(logits.shape) == 3:
        pos_labels = tf.ones_like(logits[:, :, :1])
        neg_labels = tf.zeros_like(logits[:, :, 1:])
    else:  # len(logits.shape) == 2
        pos_labels = tf.ones_like(logits[:, :1])
        neg_labels = tf.zeros_like(logits[:, 1:])
    labels = tf.concat([pos_labels, neg_labels], -1)

    if mask is None:
        mask = 1.0

    if scale_loss:
        # mask loss by prediction confidence
        pred = tf.nn.softmax(logits)
        if len(pred.shape) == 3:
            pos_pred = pred[:, :, 0]
        else:  # len(pred.shape) == 2
            pos_pred = pred[:, 0]
        mask *= tf.pow((1 - pos_pred) / 0.5, 4)

    loss = tf.losses.softmax_cross_entropy(labels, logits, mask)
    # add regularization losses
    loss += tf.losses.get_regularization_loss()

    return loss


# noinspection PyPep8Naming
def choose_loss(
    sim_pos: "tf.Tensor",
    sim_neg: "tf.Tensor",
    sim_neg_bot_bot: "tf.Tensor",
    sim_neg_dial_dial: "tf.Tensor",
    sim_neg_bot_dial: "tf.Tensor",
    mask: Optional["tf.Tensor"],
    loss_type: Text,
    mu_pos: float,
    mu_neg: float,
    use_max_sim_neg: bool,
    C_emb: float,
    scale_loss: bool,
) -> "tf.Tensor":
    """Use loss depending on given option."""

    if loss_type == "margin":
        return tf_loss_margin(
            sim_pos,
            sim_neg,
            sim_neg_bot_bot,
            sim_neg_dial_dial,
            sim_neg_bot_dial,
            mask,
            mu_pos,
            mu_neg,
            use_max_sim_neg,
            C_emb,
        )
    elif loss_type == "softmax":
        return tf_loss_softmax(
            sim_pos,
            sim_neg,
            sim_neg_bot_bot,
            sim_neg_dial_dial,
            sim_neg_bot_dial,
            mask,
            scale_loss,
        )
    else:
        raise ValueError(
            "Wrong loss type '{}', "
            "should be 'margin' or 'softmax'"
            "".format(loss_type)
        )


# noinspection PyPep8Naming
def calculate_loss_acc(
    a_embed: "tf.Tensor",
    b_embed: "tf.Tensor",
    b_raw: "tf.Tensor",
    all_b_embed: "tf.Tensor",
    all_b_raw: "tf.Tensor",
    num_neg: int,
    mask: Optional["tf.Tensor"],
    loss_type: Text,
    mu_pos: float,
    mu_neg: float,
    use_max_sim_neg: bool,
    C_emb: float,
    scale_loss: bool,
) -> Tuple["tf.Tensor", "tf.Tensor"]:
    """Calculate loss and accuracy."""

    (
        pos_dial_embed,
        pos_bot_embed,
        neg_dial_embed,
        neg_bot_embed,
        dial_bad_negs,
        bot_bad_negs,
    ) = sample_negatives(a_embed, b_embed, b_raw, all_b_embed, all_b_raw, num_neg)

    # calculate similarities
    (sim_pos, sim_neg, sim_neg_bot_bot, sim_neg_dial_dial, sim_neg_bot_dial) = tf_sim(
        pos_dial_embed,
        pos_bot_embed,
        neg_dial_embed,
        neg_bot_embed,
        dial_bad_negs,
        bot_bad_negs,
        mask,
    )

    acc = tf_calc_accuracy(sim_pos, sim_neg)

    loss = choose_loss(
        sim_pos,
        sim_neg,
        sim_neg_bot_bot,
        sim_neg_dial_dial,
        sim_neg_bot_dial,
        mask,
        loss_type,
        mu_pos,
        mu_neg,
        use_max_sim_neg,
        C_emb,
        scale_loss,
    )

    return loss, acc


def confidence_from_sim(sim: "tf.Tensor", similarity_type: Text) -> "tf.Tensor":
    if similarity_type == "cosine":
        # clip negative values to zero
        return tf.nn.relu(sim)
    else:
        # normalize result to [0, 1] with softmax
        return tf.nn.softmax(sim)


def linearly_increasing_batch_size(
    epoch: int, batch_size: Union[List[int], int], epochs: int
) -> int:
    """Linearly increase batch size with every epoch.

    The idea comes from https://arxiv.org/abs/1711.00489.
    """

    if not isinstance(batch_size, list):
        return int(batch_size)

    if epochs > 1:
        return int(
            batch_size[0] + epoch * (batch_size[1] - batch_size[0]) / (epochs - 1)
        )
    else:
        return int(batch_size[0])


def output_validation_stat(
    eval_init_op: "tf.Operation",
    loss: "tf.Tensor",
    acc: "tf.Tensor",
    session: "tf.Session",
    is_training: "tf.Session",
    batch_size_in: "tf.Tensor",
    ep_batch_size: int,
) -> Tuple[float, float]:
    """Output training statistics"""

    session.run(eval_init_op, feed_dict={batch_size_in: ep_batch_size})
    ep_val_loss = 0
    ep_val_acc = 0
    batches_per_epoch = 0
    while True:
        try:
            batch_val_loss, batch_val_acc = session.run(
                [loss, acc], feed_dict={is_training: False}
            )
            batches_per_epoch += 1
            ep_val_loss += batch_val_loss
            ep_val_acc += batch_val_acc
        except tf.errors.OutOfRangeError:
            break

    return ep_val_loss / batches_per_epoch, ep_val_acc / batches_per_epoch


def train_tf_dataset(
    train_init_op: "tf.Operation",
    eval_init_op: "tf.Operation",
    batch_size_in: "tf.Tensor",
    loss: "tf.Tensor",
    acc: "tf.Tensor",
    train_op: "tf.Tensor",
    session: "tf.Session",
    is_training: "tf.Session",
    epochs: int,
    batch_size: Union[List[int], int],
    evaluate_on_num_examples: int,
    evaluate_every_num_epochs: int,
) -> None:
    """Train tf graph"""

    session.run(tf.global_variables_initializer())

    if evaluate_on_num_examples:
        logger.info(
            "Validation accuracy is calculated every {} epochs"
            "".format(evaluate_every_num_epochs)
        )
    pbar = tqdm(range(epochs), desc="Epochs", disable=is_logging_disabled())

    train_loss = 0
    train_acc = 0
    val_loss = 0
    val_acc = 0
    for ep in pbar:

        ep_batch_size = linearly_increasing_batch_size(ep, batch_size, epochs)

        session.run(train_init_op, feed_dict={batch_size_in: ep_batch_size})

        ep_train_loss = 0
        ep_train_acc = 0
        batches_per_epoch = 0
        while True:
            try:
                _, batch_train_loss, batch_train_acc = session.run(
                    [train_op, loss, acc], feed_dict={is_training: True}
                )
                batches_per_epoch += 1
                ep_train_loss += batch_train_loss
                ep_train_acc += batch_train_acc

            except tf.errors.OutOfRangeError:
                break

        train_loss = ep_train_loss / batches_per_epoch
        train_acc = ep_train_acc / batches_per_epoch

        postfix_dict = {"loss": f"{train_loss:.3f}", "acc": f"{train_acc:.3f}"}

        if eval_init_op is not None:
            if (ep + 1) % evaluate_every_num_epochs == 0 or (ep + 1) == epochs:
                val_loss, val_acc = output_validation_stat(
                    eval_init_op,
                    loss,
                    acc,
                    session,
                    is_training,
                    batch_size_in,
                    ep_batch_size,
                )

            postfix_dict.update(
                {"val_loss": f"{val_loss:.3f}", "val_acc": f"{val_acc:.3f}"}
            )

        pbar.set_postfix(postfix_dict)

    final_message = (
        "Finished training embedding policy, "
        "train loss={:.3f}, train accuracy={:.3f}"
        "".format(train_loss, train_acc)
    )
    if eval_init_op is not None:
        final_message += (
            ", validation loss={:.3f}, validation accuracy={:.3f}"
            "".format(val_loss, val_acc)
        )
    logger.info(final_message)


def extract_attention(attention_weights) -> Optional["tf.Tensor"]:
    """Extract attention probabilities from t2t dict"""

    attention = [
        tf.expand_dims(t, 0)
        for name, t in attention_weights.items()
        # the strings come from t2t library
        if "multihead_attention/dot_product" in name and not name.endswith("/logits")
    ]

    if attention:
        return tf.concat(attention, 0)


def persist_tensor(name: Text, tensor: "tf.Tensor", graph: "tf.Graph") -> None:
    """Add tensor to collection if it is not None"""

    if tensor is not None:
        graph.clear_collection(name)
        if isinstance(tensor, tuple) or isinstance(tensor, list):
            for t in tensor:
                graph.add_to_collection(name, t)
        else:
            graph.add_to_collection(name, tensor)


def load_tensor(name: Text) -> Optional["tf.Tensor"]:
    """Load tensor or set it to None"""

    tensor_list = tf.get_collection(name)

    if tensor_list is None:
        return tensor_list

    if len(tensor_list) == 1:
        return tensor_list[0]

    return tensor_list<|MERGE_RESOLUTION|>--- conflicted
+++ resolved
@@ -337,27 +337,6 @@
     ]
 
 
-<<<<<<< HEAD
-def sparse_to_dense(
-    data: Union[np.ndarray, List[scipy.sparse.spmatrix]], dtype=np.int32, use_zero=False
-):
-    if isinstance(data[0], scipy.sparse.spmatrix):
-        return np.stack([e.toarray() for e in data])
-
-    data_size = len(data)
-    max_seq_len = max([x.shape[0] for x in data])
-    feature_len = max([x.shape[-1] for x in data])
-
-    if use_zero:
-        data_dense = np.zeros([data_size, max_seq_len, feature_len], dtype=dtype)
-    else:
-        data_dense = np.ones([data_size, max_seq_len, feature_len], dtype=dtype) * -1
-
-    for i in range(data_size):
-        data_dense[i, : data[i].shape[0], :] = data[i]
-
-    return data_dense
-=======
 def values_to_sparse_tensor(
     indices: np.ndarray, data: np.ndarray, shape: Union[np.ndarray, List]
 ) -> tf.SparseTensor:
@@ -421,7 +400,6 @@
                 idx += 1
 
     return batch_data
->>>>>>> ad8695ad
 
 
 # noinspection PyPep8Naming
