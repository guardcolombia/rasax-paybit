--- conflicted
+++ resolved
@@ -1,17 +1,16 @@
+import asyncio
+
 import argparse
-import asyncio
 import logging
 import simplejson
-import warnings
-from asyncio import AbstractEventLoop
 from functools import wraps
 from inspect import isawaitable
 from sanic import Sanic, response
 from sanic.request import Request
 from sanic_cors import CORS
-from typing import Any, Optional, Text, Callable
-
-from rasa_nlu import config, utils, constants
+from typing import Any, Callable, Optional, Text
+
+from rasa_nlu import config, constants, utils
 from rasa_nlu.config import RasaNLUModelConfig
 from rasa_nlu.data_router import (
     DataRouter, InvalidProjectError,
@@ -118,7 +117,6 @@
     return parser
 
 
-<<<<<<< HEAD
 def requires_auth(app: Sanic,
                   token: Optional[Text] = None
                   ) -> Callable[[Any], Any]:
@@ -153,32 +151,6 @@
             elif role == "user":
                 sender_id = sender_id_from_args(args, kwargs)
                 return sender_id is not None and username == sender_id
-=======
-def check_cors(f):
-    """Wraps a request handler with CORS headers checking."""
-
-    @wraps(f)
-    def decorated(*args, **kwargs):
-        self = args[0]
-        request = args[1]
-        origin = request.getHeader('Origin')
-
-        if origin:
-            if '*' in self.cors_origins:
-                request.setHeader('Access-Control-Allow-Origin', '*')
-                request.setHeader(
-                    'Access-Control-Allow-Headers', 'Content-Type')
-                request.setHeader(
-                    'Access-Control-Allow-Methods',
-                    'POST, GET, OPTIONS, PUT, DELETE')
-            elif origin in self.cors_origins:
-                request.setHeader('Access-Control-Allow-Origin', origin)
-                request.setHeader(
-                    'Access-Control-Allow-Headers', 'Content-Type')
-                request.setHeader(
-                    'Access-Control-Allow-Methods',
-                    'POST, GET, OPTIONS, PUT, DELETE')
->>>>>>> 59e120dc
             else:
                 return False
 
@@ -290,75 +262,21 @@
     async def parse(request):
         request_params = request.raw_args
 
-<<<<<<< HEAD
         if 'query' in request_params:
             request_params['q'] = request_params.pop('query')
         if 'q' not in request_params:
             request_params['q'] = ""
-=======
-    app = Klein()
-
-    def __init__(self,
-                 data_router,
-                 loglevel='INFO',
-                 logfile=None,
-                 num_threads=1,
-                 token=None,
-                 cors_origins=None,
-                 testing=False,
-                 default_config_path=None):
-
-        self._configure_logging(loglevel, logfile)
-
-        self.default_model_config = self._load_default_config(
-            default_config_path)
-
-        self.data_router = data_router
-        self._testing = testing
-        self.cors_origins = cors_origins if cors_origins else ["*"]
-        self.access_token = token
-        reactor.suggestThreadPoolSize(num_threads * 5)
-
-    @staticmethod
-    def _load_default_config(path):
-        if path:
-            return config.load(path).as_dict()
-        else:
-            return {}
->>>>>>> 59e120dc
-
         return await parse_response(request_params)
 
-<<<<<<< HEAD
     @app.post("/parse")
     @requires_auth(app, token)
     async def parse(request):
         request_params = request.json
-=======
-    @app.route("/", methods=['GET', 'OPTIONS'])
-    @check_cors
-    def hello(self, request):
-        """Main Rasa route to check if the server is online"""
-        return "hello from Rasa NLU: " + __version__
-
-    @app.route("/parse", methods=['GET', 'POST', 'OPTIONS'])
-    @requires_auth
-    @check_cors
-    @inlineCallbacks
-    def parse(self, request):
-        request.setHeader('Content-Type', 'application/json')
-        if request.method.decode('utf-8', 'strict') == 'GET':
-            request_params = decode_parameters(request)
-        else:
-            request_params = simplejson.loads(
-                request.content.read().decode('utf-8', 'strict'))
->>>>>>> 59e120dc
 
         if 'query' in request_params:
             request_params['q'] = request_params.pop('query')
 
         if 'q' not in request_params:
-<<<<<<< HEAD
             return response.json({
                 "error": "Invalid parse parameter specified"},
                 status=404)
@@ -374,39 +292,6 @@
             'version': __version__,
             'minimum_compatible_version': constants.MINIMUM_COMPATIBLE_VERSION
         })
-=======
-            request.setResponseCode(404)
-            dumped = json_to_string(
-                {"error": "Invalid parse parameter specified"})
-            returnValue(dumped)
-        else:
-            data = self.data_router.extract(request_params)
-            try:
-                request.setResponseCode(200)
-                response = yield (self.data_router.parse(data) if self._testing
-                                  else threads.deferToThread(
-                    self.data_router.parse, data))
-                returnValue(json_to_string(response))
-            except InvalidProjectError as e:
-                request.setResponseCode(404)
-                returnValue(json_to_string({"error": "{}".format(e)}))
-            except Exception as e:
-                request.setResponseCode(500)
-                logger.exception(e)
-                returnValue(json_to_string({"error": "{}".format(e)}))
-
-    @app.route("/version", methods=['GET', 'OPTIONS'])
-    @requires_auth
-    @check_cors
-    def version(self, request):
-        """Returns the Rasa server's version"""
-
-        request.setHeader('Content-Type', 'application/json')
-        return json_to_string(
-            {'version': __version__,
-             'minimum_compatible_version': MINIMUM_COMPATIBLE_VERSION}
-        )
->>>>>>> 59e120dc
 
     @app.get("/status")
     @requires_auth(app, token)
@@ -462,21 +347,11 @@
         data_file = dump_to_data_file(data)
 
         try:
-<<<<<<< HEAD
             payload = await data_router.start_train_process(
                 data_file, project,
                 RasaNLUModelConfig(model_config), model_name)
             return response.json({'info': 'new model trained',
                                   'model': payload})
-=======
-            request.setResponseCode(200)
-
-            response = yield self.data_router.start_train_process(
-                data_file, project,
-                RasaNLUModelConfig(model_config), model_name)
-            returnValue(json_to_string({'info': 'new model trained',
-                                        'model': response}))
->>>>>>> 59e120dc
         except MaxTrainingError as e:
             return response.json({"error": "{}".format(e)}, status=403)
         except InvalidProjectError as e:
@@ -502,17 +377,10 @@
     @requires_auth(app, token)
     async def unload_model(request):
         try:
-<<<<<<< HEAD
             payload = await data_router.unload_model(
                 request.raw_args.get('project',
                                      RasaNLUModelConfig.DEFAULT_PROJECT_NAME),
                 request.raw_args.get('model')
-=======
-            request.setResponseCode(200)
-            response = self.data_router.unload_model(
-                params.get('project', RasaNLUModelConfig.DEFAULT_PROJECT_NAME),
-                params.get('model')
->>>>>>> 59e120dc
             )
             return response.json(payload)
         except Exception as e:
@@ -546,11 +414,7 @@
             pre_load = router.project_store.keys()
         router._pre_load(pre_load)
 
-<<<<<<< HEAD
     rasa = create_app(
-=======
-    rasa = RasaNLU(
->>>>>>> 59e120dc
         router,
         cmdline_args.loglevel,
         cmdline_args.write,
